--- conflicted
+++ resolved
@@ -1,21 +1,12 @@
 //! A collection of useful utilities for competitive programming in Rust
-
-<<<<<<< HEAD
 pub mod all_direction_tree_dp;
 pub mod cumulative_sum;
-=======
-pub mod cumulative_sum;
 pub mod cumulative_sum_2d;
->>>>>>> 0c006b59
 pub mod macro_utils;
 pub mod union_find;
 pub mod utils;
 
-<<<<<<< HEAD
 pub use all_direction_tree_dp::AllDirectionTreeDP;
 pub use cumulative_sum::CumulativeSum;
-=======
-pub use cumulative_sum::CumulativeSum;
 pub use cumulative_sum_2d::CumulativeSum2D;
->>>>>>> 0c006b59
 pub use union_find::UnionFind;